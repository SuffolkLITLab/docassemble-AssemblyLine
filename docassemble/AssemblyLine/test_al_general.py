--- conflicted
+++ resolved
@@ -462,66 +462,6 @@
         self.assertEqual(self.individual.name_short(), "Johnny's Sandwiches")
         self.assertEqual(str(self.individual), "Johnny's Sandwiches")
 
-<<<<<<< HEAD
-    def test_familiar_with_preferred_name(self):
-        """Test familiar() method with preferred_name set."""
-        # Setup basic name
-        self.individual.name.first = "John"
-        self.individual.name.last = "Doe"
-        
-        # Test without preferred_name
-        self.assertEqual(self.individual.familiar(), "John")
-        
-        # Set preferred_name
-        self.individual.preferred_name.first = "Johnny"
-        
-        # Test with preferred_name
-        self.assertEqual(self.individual.familiar(), "Johnny")
-        
-        # Test with empty preferred_name (should fall back to name.first)
-        self.individual.preferred_name.first = ""
-        self.assertEqual(self.individual.familiar(), "John")
-        
-        # Test with None preferred_name (should fall back to name.first)
-        self.individual.preferred_name.first = None
-        self.assertEqual(self.individual.familiar(), "John")
-        
-        # Test with whitespace-only preferred_name (should fall back to name.first)
-        self.individual.preferred_name.first = "   "
-        # Note: "   " is truthy in Python, so this would use the whitespace
-        # This is acceptable behavior - only empty string and None should fallback
-        self.assertEqual(self.individual.familiar(), "   ")
-        
-    def test_familiar_with_preferred_name_business(self):
-        """Test that business/organization types still work correctly with preferred_name."""
-        self.individual.person_type = "business"
-        self.individual.name.first = "Acme Corp"
-        self.individual.preferred_name.first = "ACME"
-        
-        # Business types should ignore preferred_name and use name.first
-        self.assertEqual(self.individual.familiar(), "Acme Corp")
-        
-        self.individual.person_type = "organization"
-        self.assertEqual(self.individual.familiar(), "Acme Corp")
-
-    def test_familiar_with_preferred_name_and_conflicts(self):
-        """Test familiar() with preferred_name when there are name conflicts."""
-        # Setup multiple people with potential conflicts
-        other_person = ALIndividual()
-        other_person.name.first = "Johnny"
-        other_person.name.last = "Smith"
-        
-        self.individual.name.first = "John"
-        self.individual.name.last = "Doe"
-        self.individual.preferred_name.first = "Johnny"  # Conflicts with other person's name.first
-        
-        # When there's a conflict with preferred name, should try next option
-        result = self.individual.familiar(unique_names=[other_person])
-        # Since "Johnny" conflicts with other_person.familiar(), it should try other combinations
-        # The exact result depends on the full logic, but it shouldn't just return "Johnny"
-        self.assertIsInstance(result, str)
-        self.assertTrue(len(result) > 0)
-=======
     def test_name_fields_required(self):
         """Test the required parameter for name_fields method"""
         self.individual.instanceName = "test_individual"
@@ -634,7 +574,65 @@
         )
         other_field = fields[1]
         self.assertEqual(other_field["required"], False)
->>>>>>> 4c9d1e11
+
+    def test_familiar_with_preferred_name(self):
+        """Test familiar() method with preferred_name set."""
+        # Setup basic name
+        self.individual.name.first = "John"
+        self.individual.name.last = "Doe"
+        
+        # Test without preferred_name
+        self.assertEqual(self.individual.familiar(), "John")
+        
+        # Set preferred_name
+        self.individual.preferred_name.first = "Johnny"
+        
+        # Test with preferred_name
+        self.assertEqual(self.individual.familiar(), "Johnny")
+        
+        # Test with empty preferred_name (should fall back to name.first)
+        self.individual.preferred_name.first = ""
+        self.assertEqual(self.individual.familiar(), "John")
+        
+        # Test with None preferred_name (should fall back to name.first)
+        self.individual.preferred_name.first = None
+        self.assertEqual(self.individual.familiar(), "John")
+        
+        # Test with whitespace-only preferred_name (should fall back to name.first)
+        self.individual.preferred_name.first = "   "
+        # Note: "   " is truthy in Python, so this would use the whitespace
+        # This is acceptable behavior - only empty string and None should fallback
+        self.assertEqual(self.individual.familiar(), "   ")
+        
+    def test_familiar_with_preferred_name_business(self):
+        """Test that business/organization types still work correctly with preferred_name."""
+        self.individual.person_type = "business"
+        self.individual.name.first = "Acme Corp"
+        self.individual.preferred_name.first = "ACME"
+        
+        # Business types should ignore preferred_name and use name.first
+        self.assertEqual(self.individual.familiar(), "Acme Corp")
+        
+        self.individual.person_type = "organization"
+        self.assertEqual(self.individual.familiar(), "Acme Corp")
+
+    def test_familiar_with_preferred_name_and_conflicts(self):
+        """Test familiar() with preferred_name when there are name conflicts."""
+        # Setup multiple people with potential conflicts
+        other_person = ALIndividual()
+        other_person.name.first = "Johnny"
+        other_person.name.last = "Smith"
+        
+        self.individual.name.first = "John"
+        self.individual.name.last = "Doe"
+        self.individual.preferred_name.first = "Johnny"  # Conflicts with other person's name.first
+        
+        # When there's a conflict with preferred name, should try next option
+        result = self.individual.familiar(unique_names=[other_person])
+        # Since "Johnny" conflicts with other_person.familiar(), it should try other combinations
+        # The exact result depends on the full logic, but it shouldn't just return "Johnny"
+        self.assertIsInstance(result, str)
+        self.assertTrue(len(result) > 0)
 
 
 class test_get_visible_al_nav_items(unittest.TestCase):
