--- conflicted
+++ resolved
@@ -461,13 +461,9 @@
 
 
 def get_filtered_session_variables(
-<<<<<<< HEAD
-    filename: Optional[str] = None, session_id: Optional[int] = None, variables_to_filter: List[str] = None
-=======
-    filename: str,
-    session_id: int,
-    variables_to_filter: Union[List[str], Set[str]] = None,
->>>>>>> e09edaa6
+    filename: Optional[str] = None,
+    session_id: Optional[int] = None,
+    variables_to_filter: List[str] = None,
 ) -> Dict[str, Any]:
     """
     Get a filtered subset of the variables from the specified interview filename and session.
