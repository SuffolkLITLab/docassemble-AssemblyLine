from collections.abc import Iterable
from typing import List, Dict, Any, Optional, Tuple, Set
from docassemble.base.util import (
    DAFile,
    DAFileCollection,
    DAFileList,
    get_session_variables,
    set_session_variables,
    set_variables,
    all_variables,
    user_info,
    variables_snapshot_connection,
    word,
    user_has_privilege,
    log,
    interview_url,
    action_button_html,
    url_action,
    url_ask,
    as_datetime,
    create_session,
)
from docassemble.webapp.users.models import UserModel
from docassemble.webapp.db_object import init_sqlalchemy
from sqlalchemy.sql import text
from docassemble.base.functions import server, safe_json
from .al_document import (
    ALDocument,
    ALDocumentBundle,
    ALStaticDocument,
    ALExhibit,
    ALExhibitList,
)

__all__ = [
    "is_file_like",
    "set_interview_metadata",
    "get_interview_metadata",
    "rename_interview_answers",
    "save_interview_answers",
    "get_filtered_session_variables",
    "load_interview_answers",
    "get_saved_interview_list",
    "interview_list_html",    
]

db = init_sqlalchemy()

al_sessions_variables_to_remove = {
    # Internal fields
    "_internal",
    "nav",
    "url_args",
    "device_local",
    "allow_cron",
    "feedback_form",
    "github_repo_name",
    "github_user",
    "interview_short_title",
    "metadata_title",
    "multi_user",
    "session_local",
    "speak_text",
    "user_local",
    # Database-like fields we don't need to copy
    "all_courts",
    "macourts",
    "court_emails",
    # AssemblyLine form-specific fields
    "al_form_type",
    "al_version",
    "form_approved_for_email_filing",
    "interview_metadata",
    "package_name",
    "package_version_number",
    "user_has_saved_answers",
    # Variables that should be calculated fresh
    "signature_date",
    "al_court_bundle",
    "al_user_bundle",
    "case_name",
    "al_logo",
    "AL_ORGANIZATION_HOMEPAGE",
    "AL_DEFAULT_STATE",
    "AL_DEFAULT_COUNTRY",
    "AL_DEFAULT_LANGUAGE",
    "AL_DEFAULT_OVERFLOW_MESSAGE",
    "AL_ORGANIZATION_TITLE",
    "about_this_interview_version_info",
    # Variables from saving/loading state
    "al_formatted_sessions",
    "al_sessions_copy_success",
    "al_sessions_fast_forward_filtered_vars",
    "al_sessions_fast_forward_session",
    "al_sessions_filtered_vars",
    "al_sessions_launch_new_session",
    "al_sessions_list",
    "al_sessions_new_session_id",
    "al_sessions_preview_variables",
    "al_sessions_save_session_snapshot",
    "al_sessions_save_session_snapshot_success",
    "al_sessions_snapshot_label",
    "al_sessions_snapshot_results",
    "al_sessions_source_session",
    "al_sessions_variables_to_remove",
    "al_simple_filtered_vars",
    "filtered_vars_tmp",
    "simple_filtered_vars_tmp",
    "al_sessions_url_ask_snapshot",
    "al_sessions_url_ask_fast_forward",
    "al_sessions_variables_to_remove_from_new_interview",
    "is_file_like",
    # Some type annotations from Typing that seem plausible we'll use (not everything)
    "Any",
    "Callable",
    "Dict",
    "Generic",
    "Iterable",
    "List",
    "Optional",
    "Set",
    "Tuple",
    "TypeVar",
    "Union",
    "Concatenate",
    "TypeLiteral",
    "ClassVar",
    "Final",
    "Annotated",
    "TypeGuard",
    "ParamSpec",
    "AnyStr",
    "Protocol",
    "NamedTuple",
    "NewType",
    "TypedDict",
    "FrozenSet",
    "DefaultDict",
    "OrderedDict",
    "ChainMap",
    "Counter",
    "Deque",
    "IO",
    "TextIO",
    "BinaryIO",
    "Pattern",
    "Match",
    "Text",
    # Variables that should always be created by code, so safe to recalculate
    "user_started_case",
    "user_role",
    "menu_items",
    "al_menu_items",
}

al_sessions_variables_to_remove_from_new_interview = [
    "docket_number",
    "docket_numbers",
    "user_ask_role",
]

al_session_store_default_filename = f"{user_info().package}:al_saved_sessions_store.yml"


def is_file_like(obj):
    return isinstance(
        obj,
        (
            DAFile,
            DAFileCollection,
            DAFileList,
            ALDocument,
            ALDocumentBundle,
            ALStaticDocument,
            ALExhibit,
            ALExhibitList,
        ),
    )


def set_interview_metadata(
    filename: str, session_id: int, data: Dict, metadata_key_name="metadata"
) -> None:
    """Add searchable interview metadata for the specified filename and session ID.
    Intended to be used to add an interview title, etc.
    Standardized metadata dictionary:
    - title
    - subtitle
    - original_interview_filename
    - variable_count
    """
    server.write_answer_json(
        session_id, filename, safe_json(data), tags=metadata_key_name, persistent=True
    )


def get_interview_metadata(
    filename: str, session_id: int, metadata_key_name: str = "metadata"
) -> Dict:
    """Retrieve the unencrypted metadata associated with an interview.
    We implement this with the docassemble jsonstorage table and a dedicated `tag` which defaults to `metadata`.
    """
    conn = variables_snapshot_connection()
    with conn.cursor() as cur:
<<<<<<< HEAD
        query = "select data from jsonstorage where filename=%(filename)s and tags=%(tags)s and key=%(session_id)s"
        cur.execute(query, {"filename": filename, "tags": metadata_key_name, "session_id": session_id})
        val = cur.fetchone()
    conn.close()
    if len(val):
      return val[0] # is this a string or a dictionary?
    return val
  
def get_saved_interview_list(filename:str=al_session_store_default_filename, user_id:int = None, metadata_key_name:str = "metadata") -> Tuple[Dict, int]:
=======
        query = (
            "select data from jsonstorage where filename=%(filename)s and tags=%(tags)s"
        )
        cur.execute(query, {"filename": filename, "tags": metadata_key_name})
        val = cur.fetchone()
    conn.close()
    return val  # is this a string or a dictionary?


def get_saved_interview_list(
    filename: str = al_session_store_default_filename,
    user_id: int = None,
    metadata_key_name: str = "metadata",
) -> Tuple[Dict, int]:
>>>>>>> 0590507a
    """Get a list of saved sessions for the specified filename. If the save_interview_answers function was used
    to add metadata, the result list will include columns containing the metadata.
    If the user is a developer or administrator, setting user_id = None will list all interviews on the server. Otherwise,
    the user is limited to their own sessions.
    """
    get_sessions_query = text(
        """
           SELECT  userdict.indexno
           ,userdict.filename as filename
           ,num_keys
           ,userdictkeys.user_id as user_id
           ,userdict.modtime as modtime
           ,userdict.key as key
           ,jsonstorage.data->'title' as title
           ,jsonstorage.data->'description' as description
           ,jsonstorage.data->'steps' as steps
           ,jsonstorage.data->'original_interview_filename' as original_interview_filename
           ,jsonstorage.data->'answer_count' as answer_count
           ,jsonstorage.data as data
    FROM userdict 
    NATURAL JOIN 
    (
      SELECT  key
             ,MAX(modtime) AS modtime
             ,COUNT(key)   AS num_keys
      FROM userdict
      GROUP BY  key
    ) mostrecent
    LEFT JOIN userdictkeys
    ON userdictkeys.key = userdict.key
    LEFT JOIN jsonstorage
    ON userdict.key = jsonstorage.key AND (jsonstorage.tags = :metadata)
    WHERE (userdictkeys.user_id = :user_id or :user_id is null)
    
    AND
    (userdict.filename = :filename OR :filename is null)
    ORDER BY modtime desc 
    LIMIT 500;
    """
    )

    # TODO: decide if we need to handle paging

    if not filename:
        filename = None  # Explicitly treat empty string as equivalent to None
    if user_id is None:
        user_id = user_info().id

    if user_id == "all":
        if user_has_privilege(["developer", "admin"]):
            user_id = None
        else:
            user_id = user_info().id
            log(
                f"User {user_info().email} does not have permission to list interview sessions belonging to other users"
            )

    with db.connect() as con:
        rs = con.execute(
            get_sessions_query,
            metadata=metadata_key_name,
            user_id=user_id,
            filename=filename,
        )
    sessions = []
    for session in rs:
        sessions.append(session)

    return sessions


def interview_list_html(
    filename: str = al_session_store_default_filename,
    user_id: int = None,
    metadata_key_name: str = "metadata",
    name_label: str = word("Title"),
    date_label: str = word("Date"),
    details_label: str = word("Details"),
    actions_label: str = word("Actions"),
    load_action: str = "al_sessions_fast_forward_session",
    delete_action: str = "al_sessions_delete_session",
    rename_action: str = "al_sessions_rename_session",
) -> str:
    """Return a string containing an HTML-formatted table with the list of saved answers.
    Clicking the "load" icon
    """

    # TODO: think through how to translate this function. Templates probably work best but aren't
    # convenient to pass around

    table = '<div class="table-responsive"><table class="table table-striped al-saved-answer-table">'
    table += f"""
    <thead>
      <th scope="col">
        { name_label }
      </th>
      <th scope="col">{ date_label }</th>
      <th scope="col">{ details_label }</th>
      <th scope="col">{ actions_label }</th>
      </th>
    </thead>
    <tbody>
"""
    answers = get_saved_interview_list(
        filename=filename, user_id=user_id, metadata_key_name=metadata_key_name
    )
    for answer in answers:
        answer = dict(answer)
        # Never display the current interview session
        if answer.get("key") == user_info().session:
            continue
        table += """<tr class="al-saved-answer-table-row">"""
        table += f"""
        <td><a href="{ url_action(load_action, i=answer.get("filename"), session=answer.get("key")) }"><i class="fa fa-regular fa-folder-open" aria-hidden="true"></i>&nbsp;{answer.get("title") or answer.get("filename").replace(":", " ") or "Untitled interview" }</a></td>
        <td>{ as_datetime(answer.get("modtime")) }</td>
        <td>Page { answer.get("steps") or answer.get("num_keys") } <br/>
            {answer.get("original_interview_filename") or answer.get("filename") or "" }
        </td>
        <td>
          <a href="{ url_action(delete_action, filename=answer.get("filename"), session=answer.get("session")) }">
              <i class="far fa-trash-alt" title="Delete" aria-hidden="true"></i>
              <span class="sr-only">Delete</span>
          </a>
          &nbsp;
          <a href="{ url_action(rename_action, filename=answer.get("filename"), session=answer.get("session"), old_label=answer.get("title")) }">
              <i class="far fa-edit" title="Rename" aria-hidden="true"></i>
              <span class="sr-only">Rename</span>
          </a>
        </td>
        """
        table += "</tr>"
    table += "</tbody></table></div>"

    return table


def rename_interview_answers(
    filename: str, session_id: int, new_name: str, metadata_key_name: str = "metadata"
) -> None:
    """Function that changes just the 'title' of an interview, as stored in the dedicated `metadata` column."""
    existing_metadata = get_interview_metadata(
        filename, session_id, metadata_key_name=metadata_key_name
    )
    existing_metadata["title"] = new_name
    add_interview_metadata(
        filename, session_id, existing_metadata, metadata_key_name=metadata_key_name
    )
    try:
        set_session_variables(filename, session_id, {"_internal['subtitle']": new_name})
    except:
<<<<<<< HEAD
        log(f"Unable to update internal interview subtitle for session {filename}:{session_id} with new name {new_name}")        
=======
        log(
            f"Unable to update internal interview subtitle for session {filename}:{session_id} with new name {new_name}"
        )
>>>>>>> 0590507a


def save_interview_answers(
    filename: str = al_session_store_default_filename,
    variables_to_filter: Iterable = None,
    metadata: Dict = None,
    metadata_key_name: str = "metadata",
) -> str:
    """Copy the answers from the running session into a new session with the given
    interview filename."""
    # Avoid using mutable default parameter
    if not variables_to_filter:
        variables_to_filter = al_sessions_variables_to_remove
    if not metadata:
        metadata = {}

    # Get variables from the current session
    all_vars = all_variables(simplify=False)

    all_vars = {
        item: all_vars[item]
        for item in all_vars
        if not item in variables_to_filter and not is_file_like(all_vars[item])
    }

    try:
        # Sometimes include_internal breaks things
        metadata["steps"] = (
            all_variables(include_internal=True).get("_internal").get("steps", -1)
        )
    except:
        metadata["steps"] = -1

    metadata["original_interview_filename"] = all_variables(special="metadata").get(
        "title", user_info().filename.replace(":", " ").replace(".", " ")
    )
    metadata["answer_count"] = len(all_vars)

    # Create a new session
    new_session_id = create_session(filename)

    # Copy in the variables from this session
    set_session_variables(filename, new_session_id, all_vars)

    # Add the metadata
    set_interview_metadata(filename, new_session_id, metadata)
    # Make the title display as the subtitle on the "My interviews" page
    if metadata.get("title"):
        try:
            set_session_variables(
                filename,
                new_session_id,
                {"_internal['subtitle']": metadata.get("title")},
            )
        except:
            log(
                f"Unable to set internal interview subtitle for session {filename}:{new_session_id} with name {metadata.get('title')}"
            )

    return new_session_id


def get_filtered_session_variables(
    filename: str, session_id: int, variables_to_filter: List[str] = None
) -> Dict[str, Any]:
    """
    Get a filtered subset of the variables from the specified interview filename and session.
    """
    if not variables_to_filter:
        variables_to_filter = al_sessions_variables_to_remove

    all_vars = get_session_variables(filename, session_id, simplify=False)

    # Remove items that we were explicitly told to remove
    # Delete all files and ALDocuments
    return {
        item: all_vars[item]
        for item in all_vars
        if not item in variables_to_filter and not is_file_like(all_vars[item])
    }


def load_interview_answers(
    old_interview_filename: str,
    old_session_id: str,
    new_session: bool = False,
    new_interview_filename: str = None,
    variables_to_filter: List[str] = None,
) -> Optional[int]:
    """
    Load answers from the specified session. If the parameter new_session = True, create a new session of
    the specified or current interview filename. Otherwise, load the answers into the active session.
    Returns the ID of the newly created session
    Create a new session with the variables from the specified session ID. Returns the ID of the newly
    created and "filled" session.
    """
    old_variables = get_filtered_session_variables(
        old_interview_filename, old_session_id, variables_to_filter
    )

    if new_session:
        if not new_interview_filename:
            new_interview_filename = user_info().filename
        new_session_id = create_session(new_interview_filename)
        set_session_variables(new_interview_filename, new_session_id, old_variables)
        return new_session_id
    else:
        set_variables(old_variables)


def save_interview_answers_dummy_test():
    all_variables()<|MERGE_RESOLUTION|>--- conflicted
+++ resolved
@@ -193,7 +193,6 @@
         session_id, filename, safe_json(data), tags=metadata_key_name, persistent=True
     )
 
-
 def get_interview_metadata(
     filename: str, session_id: int, metadata_key_name: str = "metadata"
 ) -> Dict:
@@ -202,32 +201,23 @@
     """
     conn = variables_snapshot_connection()
     with conn.cursor() as cur:
-<<<<<<< HEAD
         query = "select data from jsonstorage where filename=%(filename)s and tags=%(tags)s and key=%(session_id)s"
-        cur.execute(query, {"filename": filename, "tags": metadata_key_name, "session_id": session_id})
+        cur.execute(
+            query,
+            {"filename": filename, "tags": metadata_key_name, "session_id": session_id},
+        )
         val = cur.fetchone()
     conn.close()
-    if len(val):
-      return val[0] # is this a string or a dictionary?
-    return val
+    if val and len(val):
+        return val[0]  # cur.fetchone() returns a tuple
+    return val or {}
+
   
-def get_saved_interview_list(filename:str=al_session_store_default_filename, user_id:int = None, metadata_key_name:str = "metadata") -> Tuple[Dict, int]:
-=======
-        query = (
-            "select data from jsonstorage where filename=%(filename)s and tags=%(tags)s"
-        )
-        cur.execute(query, {"filename": filename, "tags": metadata_key_name})
-        val = cur.fetchone()
-    conn.close()
-    return val  # is this a string or a dictionary?
-
-
 def get_saved_interview_list(
     filename: str = al_session_store_default_filename,
     user_id: int = None,
     metadata_key_name: str = "metadata",
 ) -> Tuple[Dict, int]:
->>>>>>> 0590507a
     """Get a list of saved sessions for the specified filename. If the save_interview_answers function was used
     to add metadata, the result list will include columns containing the metadata.
     If the user is a developer or administrator, setting user_id = None will list all interviews on the server. Otherwise,
@@ -378,13 +368,9 @@
     try:
         set_session_variables(filename, session_id, {"_internal['subtitle']": new_name})
     except:
-<<<<<<< HEAD
-        log(f"Unable to update internal interview subtitle for session {filename}:{session_id} with new name {new_name}")        
-=======
         log(
             f"Unable to update internal interview subtitle for session {filename}:{session_id} with new name {new_name}"
         )
->>>>>>> 0590507a
 
 
 def save_interview_answers(
