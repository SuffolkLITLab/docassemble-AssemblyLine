--- conflicted
+++ resolved
@@ -1,21 +1,14 @@
 import re
-<<<<<<< HEAD
 from typing import List, Union
-from docassemble.base.util import log, word, DADict, DAList, DAObject, DAFile, DAFileCollection, DAFileList, defined, value, pdf_concatenate, DAOrderedDict, action_button_html, include_docx_template, user_logged_in, user_info, action_argument, send_email, docx_concatenate, reconsider, get_config, space_to_underscore
-
-__all__ = ['ALAddendumField', 'ALAddendumFieldDict', 'ALDocumentBundle', 'ALDocument', 'ALDocumentBundleDict']
+from docassemble.base.util import log, word, DADict, DAList, DAObject, DAFile, DAFileCollection, DAFileList, defined, value, pdf_concatenate, DAOrderedDict, action_button_html, include_docx_template, user_logged_in, user_info, action_argument, send_email, docx_concatenate, reconsider, get_config, space_to_underscore, LatitudeLongitude
+
+__all__ = ['ALAddendumField', 'ALAddendumFieldDict', 'ALDocumentBundle', 'ALDocument', 'ALDocumentBundleDict','safeattr','label','key']
 
 DEBUG_MODE = get_config('debug',False)
 
 def log_if_debug(text:str)->None:
   if DEBUG_MODE:
     log(text)
-=======
-from typing import List
-from docassemble.base.util import log, word, DADict, DAList, DAObject, DAFile, DAFileCollection, DAFileList, defined, value, pdf_concatenate, DAOrderedDict, action_button_html, include_docx_template, user_logged_in, user_info, action_argument, send_email, docx_concatenate, reconsider, LatitudeLongitude
-
-__all__ = ['ALAddendumField','ALAddendumFieldDict','ALDocument','ALDocumentBundle','ALDocumentBundleDict','safeattr','label','key']
->>>>>>> 1cf5cefd
 
 def label(dictionary):
   try:
@@ -407,12 +400,8 @@
     super(ALDocument, self).init(*pargs, **kwargs)
     self.initializeAttribute('overflow_fields',ALAddendumFieldDict)
     if not hasattr(self, 'default_overflow_message'):
-<<<<<<< HEAD
-      self.default_overflow_message = ''
+      self.default_overflow_message = '...'
     self.initializeAttribute('cache', DALazyAttribute)
-=======
-      self.default_overflow_message = '...'
->>>>>>> 1cf5cefd
 
   def as_pdf(self, key='final', refresh=True):
     # Trigger some stuff up front to avoid idempotency problems
