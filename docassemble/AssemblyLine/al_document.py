import re
from typing import Any, Dict, List, Union
from docassemble.base.functions import DANav
from docassemble.base.util import log, word, DADict, DAList, DAObject, DAFile, DAFileCollection, DAFileList, defined, value, pdf_concatenate, DAOrderedDict, action_button_html, include_docx_template, user_logged_in, user_info, action_argument, send_email, docx_concatenate, reconsider, get_config, space_to_underscore, LatitudeLongitude

__all__ = ['ALAddendumField', 'ALAddendumFieldDict', 'ALDocumentBundle', 'ALDocument', 'ALDocumentBundleDict','safeattr','label','key']

DEBUG_MODE = get_config('debug')

def log_if_debug(text:str)->None:
  if DEBUG_MODE:
    log(text)

def label(dictionary):
  try:
    return list(dictionary.items())[0][1]
  except:
    return ''

def key(dictionary):
  try:
    return list(dictionary.items())[0][1]
  except:
    return ''

def safeattr(object, key):
  try:
    if isinstance(object, dict) or isinstance(object, DADict):
      return str(object.get(key,''))
    elif isinstance(object, DAObject):
      # `location` is not an attribute people usually want shown in the table of people's attributes
      if key == 'location':
        return ''
      return str(getattr(object, key))
    else:
      return ''
  except:
    return ''

def html_safe_str(the_string: str) -> str:
  """
  Return a string that can be used as an html class or id
  """
  return re.sub( r'[^A-Za-z0-9]+', '_', the_string )

def table_row( title, view_file:DAFile, download_file:DAFile=None, view_icon:str="eye", download_icon:str="download") -> str:
  """
  Uses the provided DAFile/DAFileCollection objects to build the row of a table in HTML format that allows
  you to both view and download an ALDocument.
  """
  if not download_file:
    download_file = view_file
  html = '\n\t<tr>'
  # html += '\n\t\t<td><i class="fas fa-file"></i>&nbsp;&nbsp;</td>'
  # TODO: Need to replace with proper CSS
  html += '\n\t\t<td><strong>' + title + '</strong></td>'
  html += '\n\t\t<td>'
  html += action_button_html( view_file.url_for(), label=word("View"), size="md", icon=view_icon, color="secondary" )
  html += action_button_html( download_file.url_for(attachment=True), size="md", label=word("Download"), icon=download_icon, color="primary" )
  html += '</td>'
  html += '\n\t</tr>'

  return html

class ALAddendumField(DAObject):
  """
  Object representing a single field and its attributes as related to whether
  it should be displayed in an addendum. Useful for PDF templates.

  The items can be strings or lists/list-like objects. It does not know
  how to handle overflow for a dictionary, e.g.

  Required attributes:
    - field_name->str represents the name of a docassemble variable
    - overflow_trigger->int

  Optional/planned (not implemented yet):
    - headers->dict(attribute: display label for table)
    - field_style->"list"|"table"|"string" (optional: defaults to "string")
  """
  field_name:str
  overflow_trigger: Union[int, bool]

  def init(self, *pargs, **kwargs):
    super().init(*pargs, **kwargs)

  def overflow_value(self, preserve_newlines:bool=False, input_width:int=80, overflow_message:str=""):
    """
    Try to return just the portion of the variable (list-like object or string)
    that is not contained in the safe_value().
    """
    # Handle a Boolean overflow first
    if isinstance(self.overflow_trigger, bool) and self.overflow_trigger:
      return self.value()

    # If trigger is not a boolean value, overflow value is the value that starts at the end of the safe value.
    safe_text = self.safe_value(overflow_message = overflow_message, input_width=input_width, preserve_newlines=preserve_newlines)
    original_value = self.value_if_defined()
    if isinstance(safe_text,str):
      # Always get rid of double newlines, for consistency with safe_value.
      value_to_process = re.sub(r"[\r\n]+|\r+|\n+",r"\n",original_value).rstrip()
      if safe_text == value_to_process: # no overflow
        return ""
      # If this is a string, the safe value will include an overflow message. Delete
      # the overflow message from the length of the safe value to get the starting character.
      # Note: if preserve newlines is False:
      #   1. All single and double newlines are replaced with a space
      #   2. Character count will adjust to reflect double-newlines being replaced with one char.
      # If preserve newlines is True:
      #   1. We replace all double newlines with \n.
      #   2. Character count will adjust to reflect double-newlines being replaced with one char.
      overflow_start = max(len(safe_text) - len(overflow_message), 0)
      return value_to_process[overflow_start:]

    # Do not subtract length of overflow message if this is a list of objects instead of a string
    return self.value_if_defined()[self.overflow_trigger:]

  def max_lines(self, input_width:int=80, overflow_message_length=0) -> int:
    """
    Estimate the number of rows in the field in the output document.
    """
    return int(max(self.overflow_trigger-overflow_message_length,0) / input_width) + 1

  def value(self) -> Any:
    """
    Return the full value, disregarding overflow. Could be useful in addendum
    if you want to show the whole value without making user flip back/forth between multiple
    pages.
    """
    return self.value_if_defined()

  def safe_value(self, overflow_message:str="", input_width:int=80, preserve_newlines:bool=False):
    """
    Try to return just the portion of the variable
    that is _shorter than_ the overflow trigger. Otherwise, return empty string.
    """

    # Handle simplest case first
    value = self.value_if_defined()
    if isinstance(value, str) and len(value) <= self.overflow_trigger and (value.count('\r') + value.count('\n')) == 0:
      return value

    max_lines = self.max_lines(input_width=input_width,overflow_message_length=len(overflow_message))
    max_chars = max(self.overflow_trigger - len(overflow_message),0)

    # If there are at least 2 lines, we can ignore overflow trigger.
    # each line will be at least input_width wide
    if preserve_newlines and max_lines > 1:
      if isinstance(value, str):
        # Replace all new line characters with just \n. \r\n inserts two lines in a PDF
        value = re.sub(r"[\r\n]+|\r+|\n+",r"\n",value).rstrip()
        line = 1
        retval = ""
        paras = value.split('\n')
        para = 0
        while line <= max_lines and para < len(paras):
          # add the whole paragraph if less than width of input
          if len(paras[para]) <= input_width:
            retval += paras[para] + "\n"
            line += 1
            para += 1
          else:
            # Keep taking the first input_width characters until we hit max_lines
            # or we finish the paragraph
            while line <= max_lines and len(paras[para]):
              retval += paras[para][:input_width]
              paras[para] = paras[para][input_width:]
              line += 1
            if not len(paras[para]):
              para += 1
              retval += "\n"
        # TODO: check logic here to only add overflow message when we exceed length
        if len(paras) > para:
          return retval.rstrip() + overflow_message # remove trailing newline before adding overflow message
        else:
          return retval

    # Strip newlines from strings
    if isinstance(value, str):
      if len(value) > self.overflow_trigger:
        return re.sub(r"[\r\n]+|\r+|\n+"," ",value).rstrip()[:max_chars] + overflow_message
      else:
        return re.sub(r"[\r\n]+|\r+|\n+"," ",value).rstrip()[:max_chars]

    # If the overflow item is a list or DAList
    if isinstance(value, list) or isinstance(value, DAList):
      return value[:self.overflow_trigger]
    else:
      # We can't slice objects that are not lists or strings
      return value

  def value_if_defined(self) -> Any:
    """
    Return the value of the field if it is defined, otherwise return an empty string.
    Addendum should never trigger docassemble's variable gathering.
    """
    if defined(self.field_name):
      return value(self.field_name)
    return ""

  def __str__(self):
    return str(self.value_if_defined())

  def columns(self, skip_empty_attributes:bool=True, skip_attributes:set = {'complete'} ) -> list:
    """
    Return a list of the columns in this object.

    By default, skip empty attributes and the `complete` attribute.
    """
    if hasattr(self, 'headers'):
      return self.headers
    else:
      # Use the first row as an exemplar
      try:
        first_value = self.value_if_defined()[0]

        if isinstance(first_value, dict) or isinstance(first_value, DADict):
          return list([{key:key} for key in first_value.keys()])
        elif isinstance(first_value, DAObject):
          attr_to_ignore = {'has_nonrandom_instance_name','instanceName','attrList'}
          if skip_empty_attributes:
            return [{key:key} for key in list( set(first_value.__dict__.keys()) - set(skip_attributes) - attr_to_ignore ) if safeattr(first_value, key)]
          else:
            return [{key:key} for key in list( set(first_value.__dict__.keys()) - set(skip_attributes) - attr_to_ignore )]
      except:
        return None
      # None means the value has no meaningful columns we can extract


  def type(self) -> str:
    """
    list | object_list | other
    """
    value = self.value_if_defined()
    if isinstance(value, list) or isinstance(value, DAList):
      if len(value) and (isinstance(value[0], dict) or isinstance(value[0], DADict) or isinstance(value[0], DAObject)):
        return "object_list"
      return "list"
    return "other"

  def is_list(self) -> bool:
    """
    Identify whether the field is a list, whether of objects/dictionaries or just plain variables.
    """
    return self.type() == 'object_list' or self.type() == 'list'

  def is_object_list(self) -> bool:
    """
    Identify whether the field represents a list of either dictionaries or objects.
    """
    return self.type() == 'object_list'

  def overflow_markdown(self) -> str:
    """
    Return a formatted markdown table or bulleted list representing the values in the list.

    This method does not give you any control over the output other than labels of columns,
    but you also do not need to use this output if you want to independently control the format
    of the table.
    """
    if not self.columns():
      if self.overflow_value():
        retval = "* "
        retval += "\n* ".join(self.overflow_value())
        return retval + "\n"
      else:
        return ""

    num_columns = len(self.columns())

    header = " | ".join([list(item.items())[0][1] for item in self.columns()])
    header += "\n"
    header += "|".join(["-----"] * num_columns)

    flattened_columns = []
    for column in self.columns():
      flattened_columns.append(list(column.items())[0][0])

    rows = "\n"
    for row in self.overflow_value():
      if isinstance(row, dict) or isinstance(row, DADict):
        row_values = []
        for column in flattened_columns:
          row_values.append(str(row.get(column,'')))
        rows += "|".join(row_values)
      else:
        row_values = []
        for column in flattened_columns:
          # don't trigger collecting attributes that are required to resolve
          # to a string
          try:
            row_values.append(str(getattr(row, column,'')))
          except:
            row_values.append("")
        rows += "|".join(row_values)
      rows += "\n"

    return header + rows

  def overflow_docx(self, path:str="docassemble.ALDocumentDict:data/templates/addendum_table.docx"):
    """
    Light wrapper around insert_docx_template() that inserts a formatted table into a docx
    file. If the object in the list is a plain string/int, it returns a bulleted list.

    Using this method will not give you any control at all over the formatting, but you can directly
    call field.overflow_value() instead of using this method.
    """
    return include_docx_template(path, columns=self.columns(), rows=self.overflow_value())

class ALAddendumFieldDict(DAOrderedDict):
  """
  Object representing a list of fields in your output document, together
  with the character limit for each field.

  Provides convenient methods to determine if an addendum is needed and to
  control the display of fields so the appropriate text (overflow or safe amount)
  is displayed in each context.

  Adding a new entry will implicitly set the `field_name` attribute of the field.

  optional:
    - style: if set to "overflow_only" will only display the overflow text
  """
  def init(self, *pargs, **kwargs):
    super(ALAddendumFieldDict, self).init(*pargs, **kwargs)
    self.object_type = ALAddendumField
    self.auto_gather=False
    if not hasattr(self, 'style'):
      self.style = 'overflow_only'
    if hasattr(self, 'data'):
      self.from_list(self.data)
      del self.data

  def initializeObject(self, *pargs, **kwargs):
    """
    When we create a new entry implicitly, make sure we also set the .field_name
    attribute to the key name so it knows its own field_name.
    """
    the_key = pargs[0]
    super().initializeObject(*pargs, **kwargs)
    self[the_key].field_name = the_key

  def from_list(self, data):
    for entry in data:
      new_field = self.initializeObject(entry['field_name'], ALAddendumField)
      new_field.field_name = entry['field_name']
      new_field.overflow_trigger = entry['overflow_trigger']

  def defined_fields(self, style='overflow_only'):
    """
    Return a filtered list of just the defined fields.
    If the "style" is set to overflow_only, only return the overflow values.
    """
    if style == 'overflow_only':
      return [field for field in self.values() if defined(field.field_name) and len(field.overflow_value())]
    else:
      return [field for field in self.values() if defined(field.field_name)]

  def overflow(self):
    return self.defined_fields(style='overflow_only')

  #def defined_sections(self):
  #  if self.style == 'overflow_only':
  #    return [section for section in self.elements if len(section.defined_fields(style=self.style))]

class DALazyAttribute(DAObject):
  """
  A DAObject with attributes that are reconsidered on every page load. Useful for
  caching information on a per-page load basis.

  Takes advantage of the way that objects are pickled in Docassemble by overriding the
  __getstate__ method Pickle uses.
  """
  def __getstate__(self):
      if hasattr(self, 'instanceName'):
          return dict(instanceName=self.instanceName)
      else:
          return dict()

class ALDocument(DADict):
  """
  An opinionated collection of typically three attachment blocks:
  1. The final version of a document, at typical key "final"
  2. The preview version of a document, at typical key "preview"
  3. An addendum of a document, at the attribute `addendum`

  Each form that an interview generates will get its own ALDocument object.

  This should really relate to one canonical document in different states. Not multiple
  unrelated output documents that might get delivered together, except the addendum.

  The "addendum" attribute will typically be handled in a generic object block.
  Multiple documents can use the same addendum template, with just the case caption
  varying.

  Required attributes:
    - filename: name used for output PDF
    - title: display name for the output PDF
    - enabled
    - has_addendum: The default value is False. Set to True if the document has overflow, like for a PDF template.

  Optional attribute:
    - addendum: an attachment block
    - overflow_fields

  """
  filename: str
  title: str
  enabled: bool
  has_addendum: bool
  addendum: DAFileCollection
  overflow_fields: ALAddendumFieldDict
  default_overflow_message: str
  cache: DALazyAttribute # stores cached DAFile output with a per-screen load lifetime
  
  def init(self, *pargs, **kwargs):
    super(ALDocument, self).init(*pargs, **kwargs)
    self.initializeAttribute('overflow_fields',ALAddendumFieldDict)
    if not hasattr(self, 'default_overflow_message'):
      self.default_overflow_message = '...'
    if not hasattr(self, 'has_addendum'):
      self.has_addendum = False
    self.initializeAttribute('cache', DALazyAttribute)

  def as_pdf(self, key:str='final', refresh:bool=True) -> DAFile:
    # Trigger some stuff up front to avoid idempotency problems
    filename = self.filename
    self.title
    self.need_addendum()
    if not filename.endswith('.pdf'):
      filename += '.pdf'

    safe_key = space_to_underscore(key)

    log_if_debug('Calling the as_pdf() method for ' + str(self.title))

    if hasattr(self.cache, safe_key):
      log_if_debug('Returning cached version of ' + self.title)
      return getattr(self.cache,  safe_key)

    if refresh:
      main_doc = self.getitem_fresh(key)
    else:
      main_doc = self.elements[key]

    if isinstance(main_doc, DAFileCollection):
      main_doc = main_doc.pdf
      main_doc.title = self.title
      main_doc.filename = filename # Not sure if this works?

    if self.need_addendum():
      if refresh:
        addendum_doc = self.getattr_fresh('addendum')
      else:
        addendum_doc = self.addendum
      if isinstance(main_doc, DAFileCollection):
        addendum_doc = addendum_doc.pdf
      concatenated = pdf_concatenate(main_doc, addendum_doc, filename=filename)
      concatenated.title = self.title
      log_if_debug('Storing main file and addendum for ' + self.title + ' at ' + self.instanceName + '.cache.' + safe_key)
      setattr(self.cache,  safe_key, concatenated)
      return concatenated
    else:
      log_if_debug('Storing main file only ' + self.title + ' at ' + self.instanceName + '.cache.' + safe_key)
      setattr(self.cache, safe_key, main_doc)
      return main_doc

  def as_docx(self, key:str='final', refresh:bool=True) -> DAFile:
    """
    Returns the assembled document as a single DOCX file, if possible. Otherwise returns a PDF.
    """
    try:
      the_file = docx_concatenate(self.as_list(key=key, refresh=refresh))
      the_file.title = self.title
      return the_file
    except:
      return self.as_pdf(key=key)

  def as_list(self, key:str='final', refresh:bool=True) -> List[DAFile]:
    """
    Returns a list of the document and its addendum, if any.
    Specify refresh=True if you want to generate the attachment new each time.
    This behavior is the default.
    """
    if refresh:
      if self.has_addendum and self.has_overflow():
        return [self.getitem_fresh(key), self.getattr_fresh('addendum')]
      else:
        return [self.getitem_fresh(key)]
    else:
      if self.has_addendum and self.has_overflow():
        return [self[key], self.addendum]
      else:
        return [self[key]]

  def need_addendum(self) -> bool:
    return hasattr(self, 'has_addendum') and self.has_addendum and self.has_overflow()

  def has_overflow(self) -> bool:
    return len(self.overflow()) > 0

  def overflow(self):
    return self.overflow_fields.overflow()

  def safe_value(self, field_name:str, overflow_message:str=None, preserve_newlines:bool=False, input_width:int=80):
    """
    Shortcut syntax for accessing the "safe" (shorter than overflow trigger)
    value of a field that we have specified as needing an addendum.
    """
    if overflow_message is None:
      overflow_message = self.default_overflow_message
    return self.overflow_fields[field_name].safe_value(overflow_message=overflow_message, preserve_newlines=preserve_newlines, input_width=input_width)

  def overflow_value(self, field_name:str, overflow_message:str=None, preserve_newlines:bool=False, input_width:int=80):
    """
    Shortcut syntax for accessing the "overflow" value (amount that exceeds overflow trigger)
    for the given field as a string.

    Should mirror the "safe_value" for the same field.
    """
    if overflow_message is None:
      overflow_message = self.default_overflow_message
    return self.overflow_fields[field_name].overflow_value(overflow_message=overflow_message, preserve_newlines=preserve_newlines, input_width=input_width)

class ALDocumentBundle(DAList):
  """
  DAList of ALDocuments or nested ALDocumentBundles.

  Use case: providing a list of documents in a specific order.
  Example:
    - Cover page
    - Main motion form
    - Notice of Interpreter Request

  E.g., you may bundle documents one way for the court, one way for the user, one way for the
  opposing party. ALDocuments can separately be "enabled" or "disabled" for a particular run, which
  will affect their inclusion in all bundles.

  A bundle can be returned as one PDF or as a list of documents. If the list contains nested
  bundles, each nested bundle can similarly be returned as a combined PDF or a list of documents.

  required attributes:
    - filename
    - title
  optional attribute: enabled
  """

  filename:str
  title: str
  elements:List[ALDocument] # or ALDocumentBundle
  cache: DALazyAttribute # stores cached DAFile output with a per-screen load lifetime
  enabled:bool # optional

  def init(self, *pargs, **kwargs):
    super().init(*pargs, **kwargs)
    self.auto_gather=False
    self.gathered=True
    self.initializeAttribute('cache', DALazyAttribute)

  def as_pdf(self, key:str='final', refresh:bool=True) -> DAFile:
    safe_key = space_to_underscore(key)

    log_if_debug('Calling the as_pdf() method for bundle ' + str(self.title))

    if hasattr(self.cache, safe_key):
      log_if_debug('Returning cached version of bundle ' + self.title)
      return getattr(self.cache,  safe_key)

    if self.filename.endswith('.pdf'):
      ending = ''
    else:
      ending = '.pdf'
    files = self.enabled_documents()
    if len(files) == 1:
      # This case is simplest--we do not need to process the document at this level
      log_if_debug('Storing bundle for just one document ' + self.title + ' at ' + self.instanceName + '.cache.' + safe_key)
      pdf = files[0].as_pdf(key=key, refresh=refresh)
      pdf.title = self.title
    else:
      log_if_debug('Storing bundle ' + self.title + ' at ' + self.instanceName + '.cache.' + safe_key)
      pdf = pdf_concatenate([document.as_pdf(key=key, refresh=refresh) for document in files], filename=self.filename + ending)
    pdf.title = self.title
    setattr(self.cache, safe_key, pdf)
    return pdf

  def preview(self, refresh:bool=True) -> DAFile:
    return self.as_pdf(key='preview', refresh=refresh)

  def enabled_documents(self) -> List[Any]:
    """
    Returns the enabled documents
    """
    return [document for document in self.elements if document.enabled]

  def as_flat_list(self, key:str='final', refresh:bool=True) -> List[DAFile]:
    """
    Returns the nested bundle as a single flat list. This could be the preferred way to deliver forms to the
    court, e.g.--one file per court form/cover letter.
    """
    # Iterate through the list of self.templates
    # Unpack the list of documents at each step so this can be concatenated into a single list
    flat_list = []
    for document in self.enabled_documents():
      if isinstance(document, ALDocumentBundle):
        # call the bundle's as_flat_list() method to show all enabled templates.
        flat_list.extend(document.as_flat_list(key=key, refresh=refresh))
      # This is a simple document node; check if this individual template is enabled.
      else: # base case
        flat_list.extend(document.as_list(key=key, refresh=refresh))
    return flat_list

  def get_titles(self, key:str='final') -> List[str]:
    """
    Gets all of titles of the documents in a list
    """
    flat_list = []
    for document in self:
      if isinstance(document, ALDocumentBundle):
        flat_list.extend(document.get_titles(key=key))
      elif document.enabled:
        flat_list.append(document.title)
    return flat_list

  def as_pdf_list(self, key:str='final', refresh:bool=True) -> List[DAFile]:
    """
    Returns the nested bundles as a list of PDFs that is only one level deep.
    """
    return [doc.as_pdf(key=key, refresh=True) for doc in self if isinstance(doc, ALDocumentBundle) or doc.enabled]

  def as_editable_list(self, key:str='final', refresh:bool=True) -> List[DAFile]:
    """
    Return a flat list of the editable versions of the docs in this bundle.
    Not yet tested with editable PDFs.
    """
    docs = self.as_flat_list(key=key, refresh=refresh)
    editable = []
    for doc in docs:
      editable.append(doc.docx if hasattr(doc, 'docx') else doc.pdf)
    return editable

  def download_list_html(self, key:str='final', format:str='pdf', view:bool=True, refresh:bool=True) -> str:
    """
    Returns string of a table to display a list
    of pdfs with 'view' and 'download' buttons.
    """
    # Trigger some variables up top to avoid idempotency issues
    for doc in self:
      if doc.enabled:
        doc.title
        if format == 'pdf':
          doc.as_pdf(key=key, refresh=refresh) # Generate cached file for this session

    # TODO: wire up the format and view keywords
    # TODO: make icons configurable
    html ='<table class="al_table" id="' + html_safe_str(self.instanceName) + '">'

    for doc in self:
      if doc.enabled:
        the_file = doc.as_pdf() # should trigger cache
        if format=='docx':
          html += table_row(doc.title, the_file, download_file=doc.as_docx(key=key))
        else:
          html += table_row(doc.title, the_file, download_file=the_file)
    html += '\n</table>'

    # Discuss: Do we want a table with the ability to have a merged pdf row?
    return html

  def download_html(self, key:str ='final', format:str ='pdf',
                    view:bool=True, refresh:bool=True) -> str:
    """
    Returns an HTML string of a table to display all the docs
    combined into one pdf with 'view' and 'download' buttons.
    """
    the_file = self.as_pdf(key=key)
    html ='<table class="al_table merged_docs" id="' + html_safe_str(self.instanceName) + '">'
    html += table_row( self.title, the_file, download_file=the_file )
    html += '\n</table>'

    return html

  def send_button_html(self, key:str='final', show_editable_checkbox:bool = True)->str:
    """
    Generate HTML for an input box and button that allows someone to send
    the bundle to the specified email address.

    Optionally, display a checkbox that allows someone to decide whether or not to
    include an editable (Word) copy of the file, iff it is available.
    """
    name = re.sub(r'[^A-Za-z0-9]+','_', self.instanceName)  # safe name for classes and ids
    al_wants_editable_input_id = 'al_wants_editable_' + name
    al_email_input_id = 'al_doc_email_' + name
    al_send_button_id = "al_send_email_button_"+name

    javascript_string = "javascript:aldocument_send_action('" + \
      self.attr_name('send_email_action_event') + \
      "','" + al_wants_editable_input_id + "','" + \
      al_email_input_id + "')"

    return_str = '''
  <div class="al_send_bundle '''+name+'''" id="al_send_bundle_'''+name+'''" name="al_send_bundle_'''+name+'''">
<<<<<<< HEAD
  <h5 id="al_doc_email_header">Get a copy of the documents in email</h5>    
=======
  <h4 id="al_doc_email_header">Get a copy of the documents in email</h4>
  <div class="al_email_container">
  <span class="al_email_address '''+name+''' form-group row da-field-container da-field-container-datatype-email">
    <label for="'''+al_email_input_id+'''" class="al_doc_email col-form-label da-form-label datext-right">Email</label>
    <input value="''' + (user_info().email if user_logged_in() else '') + '''" alt="Input box" class="form-control" type="email" name="'''+al_email_input_id+'''" id="'''+al_email_input_id+'''">
  </span>''' + action_button_html(javascript_string, label="Send", icon="envelope", color="primary", size="md", classname="al_send_email_button", id_tag=al_send_button_id) + "\n" + '''
    </div>
>>>>>>> 644db7e1
    '''
    if show_editable_checkbox:
      return_str += '''
    <div class="form-check-container"><div class="form-check">
    <input class="form-check-input" type="checkbox" class="al_wants_editable" id="'''+al_wants_editable_input_id+'''">
    <label class="al_wants_editable form-check-label" for="'''+al_wants_editable_input_id+'''">'''\
      + word("Include an editable copy") + '''
    </label>
  </div>
  '''
    return_str += "</div>"
    return_str += '''
  <div class="al_email_container">
  <span class="al_email_address '''+name+''' form-group row da-field-container da-field-container-datatype-email">
    <label for="'''+al_email_input_id+'''" class="al_doc_email col-form-label da-form-label datext-right">Email address</label>
    <input value="''' + (user_info().email if user_logged_in() else '') + '''" alt="Input box" class="form-control" type="email" size="35" name="'''+al_email_input_id+'''" id="'''+al_email_input_id+'''">
  </span>''' + action_button_html(javascript_string, label="Send", icon="envelope", color="primary", size="md", classname="al_send_email_button", id_tag=al_send_button_id) + "\n" + '''
  </div></div>
  '''
    return return_str

  def send_email(self, to:any=None, key:str='final', editable:bool=False, template:any=None, **kwargs) -> bool:
    """
    Send an email with the current bundle as a single flat pdf or as editable documents.
    Can be used the same as https://docassemble.org/docs/functions.html#send_email with
    two optional additional params.

    keyword arguments:
    @param to {string} - Same as da send_email `to` - email address(es) or objects with such.
    @param [key] {string} - Optional. Which version of the doc. Default: 'final'
    @param [editable] {bool} - Optional. User wants the editable docs. Default: False
    @param template {object} - Same as da `send_email` `template` variable.
    @param * {*} - Any other parameters you'd send to a da `send_email` function
    """
    if not template:
      template = self.send_email_template

    if editable:
      return send_email(to=to, template=template, attachments=self.as_editable_list(key=key), **kwargs)
    else:
      return send_email(to=to, template=template, attachments=self.as_pdf(key=key), **kwargs)

  # I don't think this was actually ever used
  def table_css(self):
    """
    Return the css styles for the view/download table.
    This will be hard to develop with and it will be a bit
    harder to override for developers using this module.
    """
    return ""

class ALDocumentBundleDict(DADict):
  """
  A dictionary with named bundles of ALDocuments.
  In the assembly line, we expect to find two predetermined bundles:
  court_bundle and user_bundle.

  It may be helpful in some circumstances to have a "bundle" of bundles. E.g.,
  you may want to present the user multiple combinations of documents for
  different scenarios.
  """
  def init(self, *pargs, **kwargs):
    super().init(*pargs, **kwargs)
    self.auto_gather=False
    self.gathered=True
    self.object_type = ALDocumentBundle
    if not hasattr(self, 'gathered'):
      self.gathered = True
    if not hasattr(self, 'auto_gather'):
      self.auto_gather=False

  def preview(self, format:str='PDF', bundle:str='user_bundle') -> DAFile:
    """
    Create a copy of the document as a single PDF that is suitable for a preview version of the
    document (before signature is added).
    """
    return self[bundle].as_pdf(key='preview', format=format)

  def as_attachment(self, format:str='PDF', bundle:str='court_bundle') -> List[DAFile]:
    """
    Return a list of PDF-ified documents, suitable to make an attachment to send_mail.
    """
    return self[bundle].as_pdf_list(key='final')<|MERGE_RESOLUTION|>--- conflicted
+++ resolved
@@ -699,17 +699,13 @@
 
     return_str = '''
   <div class="al_send_bundle '''+name+'''" id="al_send_bundle_'''+name+'''" name="al_send_bundle_'''+name+'''">
-<<<<<<< HEAD
   <h5 id="al_doc_email_header">Get a copy of the documents in email</h5>    
-=======
-  <h4 id="al_doc_email_header">Get a copy of the documents in email</h4>
   <div class="al_email_container">
   <span class="al_email_address '''+name+''' form-group row da-field-container da-field-container-datatype-email">
     <label for="'''+al_email_input_id+'''" class="al_doc_email col-form-label da-form-label datext-right">Email</label>
     <input value="''' + (user_info().email if user_logged_in() else '') + '''" alt="Input box" class="form-control" type="email" name="'''+al_email_input_id+'''" id="'''+al_email_input_id+'''">
   </span>''' + action_button_html(javascript_string, label="Send", icon="envelope", color="primary", size="md", classname="al_send_email_button", id_tag=al_send_button_id) + "\n" + '''
     </div>
->>>>>>> 644db7e1
     '''
     if show_editable_checkbox:
       return_str += '''
