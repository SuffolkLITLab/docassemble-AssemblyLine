--- conflicted
+++ resolved
@@ -53,13 +53,11 @@
     | x[0].pages | test_alexhibit_docx_1.docx | exhibit_doc_defaults_1.exhibits.has_exhibits |
     | x[i].pages.target_number | 1 | exhibit_doc_defaults_1.exhibits[0].pages.there_is_another |
     | x.target_number | 1 | exhibit_doc_defaults_1.exhibits.there_is_another |
-<<<<<<< HEAD
     | x.has_exhibits | True | exhibit_doc_custom_1.exhibits.has_exhibits |
     | x[0].title | DOCX only | exhibit_doc_custom_1.exhibits.has_exhibits |
     | x[0].pages | test_alexhibit_docx_1.docx | exhibit_doc_custom_1.exhibits.has_exhibits |
     | x[i].pages.target_number | 1 | exhibit_doc_custom_1.exhibits[0].pages.there_is_another |
     | x.target_number | 1 | exhibit_doc_custom_1.exhibits.there_is_another |
-=======
 
 @alexhibits @e3
 Scenario: User uploads 0 files
@@ -69,5 +67,4 @@
     | var | value | trigger |
     | x.has_exhibits | False | exhibit_doc_defaults_1.exhibits.has_exhibits |
     | x.has_exhibits | False | exhibit_doc_custom_1.exhibits.has_exhibits |
->>>>>>> 0ac6f612
     