--- conflicted
+++ resolved
@@ -1670,13 +1670,12 @@
 code: |
   x.there_is_another = False
 ---
-<<<<<<< HEAD
 generic object: ALIndividual
 code: |
   # Set a default gender of a business to aid in methods like pronoun_possessive
   if x.person_type == "business":
     x.gender = "other"
-=======
+---    
 ################################### ALDocumentUpload questions #############################
 ---
 generic object: ALDocumentUpload
@@ -1693,5 +1692,4 @@
 ---
 generic object: ALDocumentUpload
 code: |
-  x.enabled = not x.has_no_file
->>>>>>> 718d0f21
+  x.enabled = not x.has_no_file