--- conflicted
+++ resolved
@@ -66,13 +66,9 @@
     [:sign-in-alt: Sign-in](${url_of('login', next=interview_url())}) or [register](${url_of('register', next=interview_url())}) to save your progress (optional).
     % endif
   footer: |
-<<<<<<< HEAD
     [:share-alt-square: Share](${ url_ask(['al_share_form_screen', {'recompute': ['al_did_share_form']}, 'al_share_results']) })
-    [:comment-dots: Feedback](${ interview_url(i="docassemble.MAVirtualCourt:feedback.yml", github_repo=github_repo_name, github_user='suffolklitlab', variable=user_info().variable, question_id=user_info().question_id, package_version=package_version_number, local=False,reset=1) } ){:target="_blank"}
-=======
     [:info-circle: About](${ url_action('about_this_interview') })
     [:comment-dots: Feedback](${ interview_url(i=feedback_form, github_repo=github_repo_name, github_user=github_user, variable=user_info().variable, question_id=user_info().question_id, package_version=package_version_number, local=False,reset=1) } ){:target="_blank"}
->>>>>>> 0428ab8e
 ---
 image sets:
   smashicons:
@@ -83,7 +79,6 @@
       form: sign-form.svg
       form-lineal: sign-form-lineal.svg
 ---
-<<<<<<< HEAD
 continue button field: al_share_form_screen
 id: al share form screen
 question: |
@@ -254,7 +249,7 @@
 content: |
   ${ tell_a_friend_message }
   ${ interview_url(i=user_info().filename, style="short", new_session=1) }
-=======
+---
 objects:
   - github_readonly: DAWeb.using(base_url="https://api.github.com")
 ---
@@ -306,6 +301,4 @@
 
   &copy; ${today().year} 
   [Suffolk Legal Innovation and Technology Lab](https://suffolklitlab.org)
-  and open source contributors under the [MIT License](https://opensource.org/licenses/MIT).
-  
->>>>>>> 0428ab8e
+  and open source contributors under the [MIT License](https://opensource.org/licenses/MIT).