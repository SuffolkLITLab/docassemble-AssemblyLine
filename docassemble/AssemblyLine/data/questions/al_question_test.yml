---
include:
  - al_package.yml
---
modules:
  - docassemble.base.util
  - docassemble.base.core
  - docassemble.base.functions
---
objects:
  - chiropractors: ALPeopleList.using(target_number=1, ask_number=True)
  - children: ALPeopleList.using(ask_number=True, complete_attribute="complete")
---
mandatory: True
code: |
  al_intro_screen
  feature_tests_1
  al_user_bundle
  chiropractors.gather()
  other_parties.gather()
  users.gather()
  users[0].address.address
  trial_court
  children.gather()
  preview_screen
  basic_questions_signature_flow
  end_screen
<<<<<<< HEAD
=======
---
code: |
  children[i].name.first
  children[i].birthdate
  children[i].complete=True
---
# Page to test certain features
# Reduced text for ease of testing custom audio element
# Currently testing:
# - Custom audio element reading behavior is correct
# - Custom audio element reading behavior is correct
id: test behavior of some features
continue button field: feature_tests_1
question: |
  Features test 1
help: |
  Show help screen
>>>>>>> 1cf5cefd
---
id: preview
continue button field: preview_screen
question: |
  The preview copy of your form is ready
subquestion: |
  Take a look at the files below. When you are ready, click "next"
  to continue and add your signature.
    
  ${ dummy_template.as_pdf(key='preview') }
  
  ${ al_user_bundle.as_pdf(key='preview') }
  
  [Edit](${url_action('users[0].name.first')})
---
need: al_user_bundle
id: test end screen
event: end_screen
question: |
  Hello, ${ users }
subquestion: |
  #### Your files are ready to download below
  ${ al_user_bundle.download_list_html() }
  
  ${ al_user_bundle.send_button_html(show_editable_checkbox=True) }
---
objects:
  - dummy_template: ALDocument.using(title="Dummy template", filename="dummy_template", has_addendum=True, enabled=True)
  - word_template: ALDocument.using(title="Word Template", filename="word_template", has_addendum=False, enabled=True)  
---
objects:
  - al_user_bundle: ALDocumentBundle.using(elements=[dummy_template, word_template], filename="user_bundle.pdf", title="All forms to download for your records")
  - al_court_bundle: ALDocumentBundle.using(elements=[dummy_template, word_template], filename='court_bundle.pdf', title='All forms to send to the court')
---
code: |
  # This is used in the subject of the email template when someone
  # emails from ending screen.
  metadata_title = "AssemblyLine Question Test"
---
code: |
  dummy_template.overflow_fields['children'].overflow_trigger = 2
  dummy_template.overflow_fields.gathered = True
---
attachment:
  variable name: dummy_template[i]
  content: |
    You live at ${ users[0].address.on_one_line() }

    You have ${ len(children) } children, named ${ children.familiar() }
    
    % if len(children):
    Here is some information about your first 2 children:

    Name | Age
    -----|----
    % for child in dummy_template.safe_value('children'):
    ${ child } | ${ child.age_in_years() }
    % endfor
    % endif
    
    Signed,
    % if i == 'final':
    ${ users[0].signature }
    % else:
    [Sign here]
    % endif
---
attachment: 
  variable name: word_template[i]
  docx template file: sample_word_template.docx
  filename: sample_word_template.docx<|MERGE_RESOLUTION|>--- conflicted
+++ resolved
@@ -25,8 +25,6 @@
   preview_screen
   basic_questions_signature_flow
   end_screen
-<<<<<<< HEAD
-=======
 ---
 code: |
   children[i].name.first
@@ -44,7 +42,6 @@
   Features test 1
 help: |
   Show help screen
->>>>>>> 1cf5cefd
 ---
 id: preview
 continue button field: preview_screen
