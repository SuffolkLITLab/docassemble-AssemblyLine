--- conflicted
+++ resolved
@@ -92,39 +92,6 @@
 
   [Edit user's name](${url_action('users[0].name.first')})
 ---
-<<<<<<< HEAD
-need: al_user_bundle
-id: test end screen
-continue button field: many_bundles_test
-question: |
-  Hello, ${ users }
-subquestion: |
-  #### Your files are ready to download below
-  
-  ---
-  
-  **Standard Table**
-  
-  ${ al_user_bundle.download_list_html() }
-  
-  ${ al_user_bundle.send_button_html(show_editable_checkbox=False) }
-    
-  ${ al_user_bundle.as_pdf() }
-  
-  ---
-  
-  **No zip**
-  
-  ${ al_user_bundle.download_list_html( include_zip=False ) }
-  
-  ---
-  
-  **Single file**
-  
-  ${ al_single_doc_bundle.download_list_html() }
----
-=======
->>>>>>> dc78aa64
 question: |
   Try a big text field
 subquestion: |
